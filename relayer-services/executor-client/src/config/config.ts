/**
 * Configuration Management
 * 
 * Loads and validates configuration for the automated relayer service.
 */

import * as dotenv from 'dotenv';
import * as path from 'path';

// Load environment variables
dotenv.config({ path: path.resolve(__dirname, '../../.env') });

export interface NetworkConfig {
    name: string;
    rpcUrl: string;
    chainId: number;
    contracts: {
        factory?: string;
        registry?: string;
        token?: string;
    };
}

export interface WalletConfig {
    ethereum: {
        privateKey: string;
        address: string;
    };
    near: {
        accountId: string;
        privateKey: string;
        networkId: string;
    };
    bitcoin: {
        privateKey?: string;
        network: string;
        addressType: string;
    };
}

export interface ExecutionConfig {
    loopInterval: number; // milliseconds
    maxConcurrentExecutions: number;
    minProfitThreshold: string; // in ETH
    maxGasPrice: string; // in gwei
    retryAttempts: number;
    retryDelay: number; // milliseconds
}

export interface BitcoinConfig {
    network: string;
    feeRate: number;
    htlcTimelock: number;
    dustThreshold: number;
    minConfirmations: number;
    privateKey?: string;
    apiUrl?: string;
}

export interface CosmosConfig {
<<<<<<< HEAD
    networks: {
        [chainId: string]: {
            name: string;
            rpcUrl: string;
            chainId: string;
            denom: string;
            prefix: string;
            gasPrice: string;
            contractAddress?: string;
        };
    };
    wallet: {
        mnemonic?: string;
        privateKey?: string;
    };
    execution: {
=======
    networks: { [chainId: string]: { 
        name: string;
        rpcUrl: string;
        chainId: string;
        denom: string;
        prefix: string;
        gasPrice: string;
        contractAddress?: string;
    } };
    wallet: { 
        mnemonic?: string;
        privateKey?: string;
    };
    execution: { 
>>>>>>> 233f0b10
        gasLimit: number;
        timeoutSeconds: number;
        minSafetyDepositBps: number;
    };
}

export interface Config {
    networks: string[];
    ethereum: NetworkConfig;
    near: NetworkConfig;
    bitcoin: BitcoinConfig;
    cosmos: CosmosConfig;
    wallet: WalletConfig;
    execution: ExecutionConfig;
    cosmos?: CosmosConfig;
    logging: {
        level: string;
        format: string;
    };
    dataDir?: string;
}

export async function loadConfig(): Promise<Config> {
    // Validate required environment variables
    const requiredEnvVars = [
        'ETHEREUM_PRIVATE_KEY',
        'NEAR_ACCOUNT_ID',
        'NEAR_PRIVATE_KEY'
    ];

    // Add Bitcoin private key requirement if Bitcoin automation is enabled
    if (process.env.ENABLE_BITCOIN_AUTOMATION === 'true') {
        requiredEnvVars.push('BITCOIN_PRIVATE_KEY');
    }

    for (const envVar of requiredEnvVars) {
        if (!process.env[envVar]) {
            throw new Error(`Required environment variable ${envVar} is not set`);
        }
    }

    const config: Config = {
        networks: ['ethereum', 'near', 'bitcoin', 'cosmos'],
        
        ethereum: {
            name: 'Ethereum Sepolia',
            rpcUrl: process.env.ETHEREUM_RPC_URL || 'https://sepolia.infura.io/v3/YOUR_INFURA_KEY',
            chainId: 11155111,
            contracts: {
                factory: process.env.ETHEREUM_FACTORY_ADDRESS || '0x2E053bA098E2DB09C7F61A2854063BB2161b7b0a',
                registry: process.env.ETHEREUM_REGISTRY_ADDRESS || '0x59CE43Ea20892EC3Eff00fc7506cbfA9813FE0ca',
                token: process.env.ETHEREUM_TOKEN_ADDRESS || '0xaa86ed59bcf10c838F2abDa08D1Ca8C6D1609d43'
            }
        },

        near: {
            name: 'NEAR Testnet',
            rpcUrl: process.env.NEAR_RPC_URL || 'https://rpc.testnet.near.org',
            chainId: 40002,
            contracts: {
                factory: process.env.NEAR_CONTRACT_ID || 'fusion-plus.demo.cuteharbor3573.testnet'
            }
        },

        bitcoin: {
            network: process.env.BITCOIN_NETWORK || 'testnet',
            feeRate: parseInt(process.env.BITCOIN_FEE_RATE || '10'), // sat/byte
            htlcTimelock: parseInt(process.env.BITCOIN_HTLC_TIMELOCK || '144'), // blocks
            dustThreshold: parseInt(process.env.BITCOIN_DUST_THRESHOLD || '546'), // satoshis
            minConfirmations: parseInt(process.env.BITCOIN_MIN_CONFIRMATIONS || '1'),
            privateKey: process.env.BITCOIN_PRIVATE_KEY, // Optional: for real transaction execution
            apiUrl: process.env.BITCOIN_API_URL // Optional: custom API endpoint
        },

        cosmos: {
            networks: {
                '7001': { // Neutron Testnet
                    name: 'Neutron Testnet',
                    rpcUrl: process.env.NEUTRON_RPC_URL || 'https://neutron-testnet-rpc.polkachu.com:443',
                    chainId: 'pion-1',
                    denom: 'untrn',
                    prefix: 'neutron',
                    gasPrice: process.env.NEUTRON_GAS_PRICE || '0.025untrn',
                    contractAddress: process.env.NEUTRON_CONTRACT_ADDRESS
                },
                '7002': { // Juno Testnet
                    name: 'Juno Testnet',
                    rpcUrl: process.env.JUNO_RPC_URL || 'https://juno-testnet-rpc.polkachu.com:443',
                    chainId: 'uni-7',
                    denom: 'ujunox',
                    prefix: 'juno',
                    gasPrice: process.env.JUNO_GAS_PRICE || '0.025ujunox',
                    contractAddress: process.env.JUNO_CONTRACT_ADDRESS
                },
                '30001': { // Cosmos Hub Mainnet
                    name: 'Cosmos Hub',
                    rpcUrl: process.env.COSMOS_RPC_URL || 'https://cosmos-rpc.polkachu.com:443',
                    chainId: 'cosmoshub-4',
                    denom: 'uatom',
                    prefix: 'cosmos',
                    gasPrice: process.env.COSMOS_GAS_PRICE || '0.025uatom',
                    contractAddress: process.env.COSMOS_CONTRACT_ADDRESS
                }
            },
            wallet: {
                mnemonic: process.env.COSMOS_MNEMONIC,
                privateKey: process.env.COSMOS_PRIVATE_KEY
            },
            execution: {
                gasLimit: parseInt(process.env.COSMOS_GAS_LIMIT || '300000'),
                timeoutSeconds: parseInt(process.env.COSMOS_TIMEOUT_SECONDS || '3600'), // 1 hour
                minSafetyDepositBps: parseInt(process.env.COSMOS_MIN_SAFETY_DEPOSIT_BPS || '500') // 5%
            }
        },

        wallet: {
            ethereum: {
                privateKey: process.env.ETHEREUM_PRIVATE_KEY!,
                address: '' // Will be derived from private key
            },
            near: {
                accountId: process.env.NEAR_ACCOUNT_ID!,
                privateKey: process.env.NEAR_PRIVATE_KEY!,
                networkId: process.env.NEAR_NETWORK_ID || 'testnet'
            },
            bitcoin: {
                privateKey: process.env.BITCOIN_PRIVATE_KEY, // Optional - can be generated
                network: process.env.BITCOIN_NETWORK || 'testnet',
                addressType: process.env.BITCOIN_ADDRESS_TYPE || 'p2pkh' // p2pkh, p2sh, p2wpkh
            }
        },

        execution: {
            loopInterval: parseInt(process.env.EXECUTION_LOOP_INTERVAL || '10000'), // 10 seconds
            maxConcurrentExecutions: parseInt(process.env.MAX_CONCURRENT_EXECUTIONS || '3'),
            minProfitThreshold: process.env.MIN_PROFIT_THRESHOLD || '0.001', // 0.001 ETH minimum profit
            maxGasPrice: process.env.MAX_GAS_PRICE || '50', // 50 gwei max
            retryAttempts: parseInt(process.env.RETRY_ATTEMPTS || '3'),
            retryDelay: parseInt(process.env.RETRY_DELAY || '5000') // 5 seconds
        },

        logging: {
            level: process.env.LOG_LEVEL || 'info',
            format: process.env.LOG_FORMAT || 'json'
        },

        cosmos: {
            networks: {
                '7001': { // Neutron Testnet
                    name: 'Neutron Testnet',
                    rpcUrl: process.env.NEUTRON_RPC_URL || 'https://neutron-testnet-rpc.polkachu.com:443',
                    chainId: 'pion-1',
                    denom: 'untrn',
                    prefix: 'neutron',
                    gasPrice: process.env.NEUTRON_GAS_PRICE || '0.025untrn',
                    contractAddress: process.env.NEUTRON_CONTRACT_ADDRESS
                },
                '7002': { // Juno Testnet
                    name: 'Juno Testnet',
                    rpcUrl: process.env.JUNO_RPC_URL || 'https://juno-testnet-rpc.polkachu.com:443',
                    chainId: 'uni-7',
                    denom: 'ujunox',
                    prefix: 'juno',
                    gasPrice: process.env.JUNO_GAS_PRICE || '0.025ujunox',
                    contractAddress: process.env.JUNO_CONTRACT_ADDRESS
                },
                '30001': { // Cosmos Hub
                    name: 'Cosmos Hub',
                    rpcUrl: process.env.COSMOS_RPC_URL || 'https://cosmos-rpc.polkachu.com:443',
                    chainId: 'cosmoshub-4',
                    denom: 'uatom',
                    prefix: 'cosmos',
                    gasPrice: process.env.COSMOS_GAS_PRICE || '0.025uatom',
                    contractAddress: process.env.COSMOS_CONTRACT_ADDRESS
                }
            },
            wallet: {
                mnemonic: process.env.COSMOS_MNEMONIC,
                privateKey: process.env.COSMOS_PRIVATE_KEY
            },
            execution: {
                gasLimit: parseInt(process.env.COSMOS_GAS_LIMIT || '300000'),
                timeoutSeconds: parseInt(process.env.COSMOS_TIMEOUT_SECONDS || '3600'),
                minSafetyDepositBps: parseInt(process.env.COSMOS_MIN_SAFETY_DEPOSIT_BPS || '500')
            }
        },

        dataDir: process.env.DATA_DIR || './data'
    };

    // Derive Ethereum address from private key
    try {
        const wallet = new (await import('ethers')).ethers.Wallet(config.wallet.ethereum.privateKey);
        config.wallet.ethereum.address = wallet.address;
    } catch (error) {
        throw new Error(`Invalid Ethereum private key: ${error}`);
    }

    return config;
}

export function validateConfig(config: Config): void {
    // Additional validation logic
    if (!config.ethereum.contracts.factory) {
        throw new Error('Ethereum factory contract address is required');
    }

    if (!config.near.contracts.factory) {
        throw new Error('NEAR contract ID is required');
    }

    if (parseFloat(config.execution.minProfitThreshold) <= 0) {
        throw new Error('Minimum profit threshold must be positive');
    }

    if (config.execution.maxConcurrentExecutions <= 0) {
        throw new Error('Max concurrent executions must be positive');
    }
}<|MERGE_RESOLUTION|>--- conflicted
+++ resolved
@@ -58,24 +58,6 @@
 }
 
 export interface CosmosConfig {
-<<<<<<< HEAD
-    networks: {
-        [chainId: string]: {
-            name: string;
-            rpcUrl: string;
-            chainId: string;
-            denom: string;
-            prefix: string;
-            gasPrice: string;
-            contractAddress?: string;
-        };
-    };
-    wallet: {
-        mnemonic?: string;
-        privateKey?: string;
-    };
-    execution: {
-=======
     networks: { [chainId: string]: { 
         name: string;
         rpcUrl: string;
@@ -90,7 +72,6 @@
         privateKey?: string;
     };
     execution: { 
->>>>>>> 233f0b10
         gasLimit: number;
         timeoutSeconds: number;
         minSafetyDepositBps: number;
@@ -102,7 +83,6 @@
     ethereum: NetworkConfig;
     near: NetworkConfig;
     bitcoin: BitcoinConfig;
-    cosmos: CosmosConfig;
     wallet: WalletConfig;
     execution: ExecutionConfig;
     cosmos?: CosmosConfig;
