const { ethers } = require("hardhat");

async function main() {
    console.log("🚀 Deploying 1inch Fusion+ Cross-Chain Extension...");
    console.log("================================================");

    const [deployer] = await ethers.getSigners();
    console.log("📋 Deploying with account:", deployer.address);
    console.log("💰 Account balance:", ethers.formatEther(await deployer.provider.getBalance(deployer.address)), "ETH");

    // Chain IDs for destination chains
    const NEAR_MAINNET_ID = 40001;
    const NEAR_TESTNET_ID = 40002;
<<<<<<< HEAD
    const BITCOIN_MAINNET_ID = 40003;
    const BITCOIN_TESTNET_ID = 40004;
    const DOGECOIN_MAINNET_ID = 40005;
    const LITECOIN_MAINNET_ID = 40006;
    const BITCOIN_CASH_MAINNET_ID = 40007;
=======
>>>>>>> 60545bf5
    
    // Cosmos chain IDs (following bounty specification)
    const NEUTRON_TESTNET_ID = 7001;
    const JUNO_TESTNET_ID = 7002;
    const COSMOS_HUB_MAINNET_ID = 30001;

    console.log("\n📦 Step 1: Deploying CrossChainRegistry...");
    const CrossChainRegistry = await ethers.getContractFactory("CrossChainRegistry");
    const registry = await CrossChainRegistry.deploy();
    await registry.waitForDeployment();
    console.log("✅ CrossChainRegistry deployed to:", await registry.getAddress());

    console.log("\n📦 Step 2: Deploying Destination Chain Adapters...");
    
    // Deploy NEAR adapters
    const NearDestinationChain = await ethers.getContractFactory("NearDestinationChain");
    const nearMainnetAdapter = await NearDestinationChain.deploy(NEAR_MAINNET_ID);
    await nearMainnetAdapter.waitForDeployment();
    console.log("✅ NEAR Mainnet Adapter deployed to:", await nearMainnetAdapter.getAddress());

    const nearTestnetAdapter = await NearDestinationChain.deploy(NEAR_TESTNET_ID);
    await nearTestnetAdapter.waitForDeployment();
    console.log("✅ NEAR Testnet Adapter deployed to:", await nearTestnetAdapter.getAddress());

<<<<<<< HEAD
    // Deploy Bitcoin adapters for each chain
    const BitcoinDestinationChain = await ethers.getContractFactory("BitcoinDestinationChain");
    const bitcoinAdapters = {};
    
    const bitcoinChains = [
        { id: BITCOIN_MAINNET_ID, name: "Bitcoin Mainnet" },
        { id: BITCOIN_TESTNET_ID, name: "Bitcoin Testnet" },
        { id: DOGECOIN_MAINNET_ID, name: "Dogecoin" },
        { id: LITECOIN_MAINNET_ID, name: "Litecoin" },
        { id: BITCOIN_CASH_MAINNET_ID, name: "Bitcoin Cash" }
    ];
    
    for (const chain of bitcoinChains) {
        const adapter = await BitcoinDestinationChain.deploy(chain.id);
        await adapter.waitForDeployment();
        bitcoinAdapters[chain.id] = adapter;
        console.log(`✅ ${chain.name} Adapter deployed to:`, await adapter.getAddress());
    }

=======
>>>>>>> 60545bf5
    console.log("\n📦 Step 2b: Deploying Cosmos Destination Chain Adapters...");
    
    // Deploy Neutron Testnet adapter
    const CosmosDestinationChain = await ethers.getContractFactory("CosmosDestinationChain");
    const neutronTestnetAdapter = await CosmosDestinationChain.deploy(NEUTRON_TESTNET_ID);
    await neutronTestnetAdapter.waitForDeployment();
    console.log("✅ Neutron Testnet Adapter deployed to:", await neutronTestnetAdapter.getAddress());

    // Deploy Juno Testnet adapter
    const junoTestnetAdapter = await CosmosDestinationChain.deploy(JUNO_TESTNET_ID);
    await junoTestnetAdapter.waitForDeployment();
    console.log("✅ Juno Testnet Adapter deployed to:", await junoTestnetAdapter.getAddress());

    // Deploy Cosmos Hub Mainnet adapter  
    const cosmosHubMainnetAdapter = await CosmosDestinationChain.deploy(COSMOS_HUB_MAINNET_ID);
    await cosmosHubMainnetAdapter.waitForDeployment();
    console.log("✅ Cosmos Hub Mainnet Adapter deployed to:", await cosmosHubMainnetAdapter.getAddress());

    console.log("\n📦 Step 3: Deploying FusionPlusFactory...");
    const FusionPlusFactory = await ethers.getContractFactory("FusionPlusFactory");
    const factory = await FusionPlusFactory.deploy(await registry.getAddress());
    await factory.waitForDeployment();
    console.log("✅ FusionPlusFactory deployed to:", await factory.getAddress());

    console.log("\n🔧 Step 4: Registering Destination Chain Adapters...");
    
    // Register NEAR adapters
    console.log("📝 Registering NEAR adapters...");
    let tx = await registry.registerChainAdapter(NEAR_MAINNET_ID, await nearMainnetAdapter.getAddress());
    await tx.wait();
    console.log("✅ NEAR Mainnet adapter registered");

    tx = await registry.registerChainAdapter(NEAR_TESTNET_ID, await nearTestnetAdapter.getAddress());
    await tx.wait();
    console.log("✅ NEAR Testnet adapter registered");

<<<<<<< HEAD
    // Register Bitcoin family adapters
    console.log("📝 Registering Bitcoin family adapters...");
    for (const chain of bitcoinChains) {
        tx = await registry.registerChainAdapter(chain.id, await bitcoinAdapters[chain.id].getAddress());
        await tx.wait();
        console.log(`✅ ${chain.name} adapter registered`);
    }

=======
>>>>>>> 60545bf5
    // Register Cosmos adapters
    console.log("📝 Registering Neutron Testnet adapter...");
    tx = await registry.registerChainAdapter(NEUTRON_TESTNET_ID, await neutronTestnetAdapter.getAddress());
    await tx.wait();
    console.log("✅ Neutron Testnet adapter registered");

    console.log("📝 Registering Juno Testnet adapter...");
    tx = await registry.registerChainAdapter(JUNO_TESTNET_ID, await junoTestnetAdapter.getAddress());
    await tx.wait();
    console.log("✅ Juno Testnet adapter registered");

    console.log("📝 Registering Cosmos Hub Mainnet adapter...");
    tx = await registry.registerChainAdapter(COSMOS_HUB_MAINNET_ID, await cosmosHubMainnetAdapter.getAddress());
    await tx.wait();
    console.log("✅ Cosmos Hub Mainnet adapter registered");

    console.log("\n👥 Step 5: Setting up Initial Resolver Authorization...");
    // Add deployer as initial authorized resolver for testing
    tx = await factory.authorizeResolver(deployer.address);
    await tx.wait();
    console.log("✅ Deployer authorized as resolver");

    console.log("\n🧪 Step 6: Verifying Deployment...");
    
    // Verify registry
    const supportedChains = await registry.getSupportedChainIds();
    console.log("📊 Supported chains:", supportedChains.map(id => id.toString()));
    
    // Verify NEAR adapters
    const nearMainnetInfo = await registry.getChainInfo(NEAR_MAINNET_ID);
    const nearTestnetInfo = await registry.getChainInfo(NEAR_TESTNET_ID);
    console.log("🌐 NEAR Mainnet:", nearMainnetInfo.name, "- Active:", nearMainnetInfo.isActive);
    console.log("🌐 NEAR Testnet:", nearTestnetInfo.name, "- Active:", nearTestnetInfo.isActive);
    
<<<<<<< HEAD
    // Verify Bitcoin adapters
    const bitcoinTestnetInfo = await registry.getChainInfo(BITCOIN_TESTNET_ID);
    console.log("🌐 Bitcoin Testnet:", bitcoinTestnetInfo.name, "- Active:", bitcoinTestnetInfo.isActive);

=======
>>>>>>> 60545bf5
    // Verify Cosmos adapters
    const neutronTestnetInfo = await registry.getChainInfo(NEUTRON_TESTNET_ID);
    const junoTestnetInfo = await registry.getChainInfo(JUNO_TESTNET_ID);
    const cosmosHubMainnetInfo = await registry.getChainInfo(COSMOS_HUB_MAINNET_ID);
    console.log("🌌 Neutron Testnet:", neutronTestnetInfo.name, "- Active:", neutronTestnetInfo.isActive);
    console.log("🌌 Juno Testnet:", junoTestnetInfo.name, "- Active:", junoTestnetInfo.isActive);
    console.log("🌌 Cosmos Hub Mainnet:", cosmosHubMainnetInfo.name, "- Active:", cosmosHubMainnetInfo.isActive);
    
    // Verify factory
    const resolverCount = await factory.resolverCount();
    console.log("👥 Authorized resolvers:", resolverCount.toString());

    console.log("\n🎉 Deployment Summary");
    console.log("====================");
    console.log(`📋 CrossChainRegistry: ${await registry.getAddress()}`);
    console.log(`🏭 FusionPlusFactory: ${await factory.getAddress()}`);
    console.log(`🌐 NEAR Mainnet Adapter: ${await nearMainnetAdapter.getAddress()}`);
    console.log(`🌐 NEAR Testnet Adapter: ${await nearTestnetAdapter.getAddress()}`);
<<<<<<< HEAD
    console.log("🌐 Bitcoin Adapters:");
    for (const chain of bitcoinChains) {
        console.log(`   - ${chain.name}: ${await bitcoinAdapters[chain.id].getAddress()}`);
    }
=======
>>>>>>> 60545bf5
    console.log(`🌌 Neutron Testnet Adapter: ${await neutronTestnetAdapter.getAddress()}`);
    console.log(`🌌 Juno Testnet Adapter: ${await junoTestnetAdapter.getAddress()}`);
    console.log(`🌌 Cosmos Hub Mainnet Adapter: ${await cosmosHubMainnetAdapter.getAddress()}`);
    console.log("");
    console.log("📊 Statistics:");
    console.log(`   - Supported Chains: ${supportedChains.length}`);
    console.log(`   - Authorized Resolvers: ${resolverCount}`);
    console.log("");
    console.log("🔗 Next Steps:");
    console.log("   1. Deploy to testnet/mainnet");
    console.log("   2. Deploy CosmWasm contracts to Neutron/Juno testnets");
    console.log("   3. Authorize 1inch resolvers");
    console.log("   4. Create end-to-end ETH ↔ Cosmos swap demo");

    // Save deployment addresses
    const deploymentInfo = {
        network: await deployer.provider.getNetwork().then(n => n.name),
        chainId: await deployer.provider.getNetwork().then(n => n.chainId.toString()),
        deployer: deployer.address,
        timestamp: new Date().toISOString(),
        contracts: {
            CrossChainRegistry: await registry.getAddress(),
            FusionPlusFactory: await factory.getAddress(),
            NearMainnetAdapter: await nearMainnetAdapter.getAddress(),
            NearTestnetAdapter: await nearTestnetAdapter.getAddress(),
<<<<<<< HEAD
            BitcoinMainnetAdapter: await bitcoinAdapters[BITCOIN_MAINNET_ID].getAddress(),
            BitcoinTestnetAdapter: await bitcoinAdapters[BITCOIN_TESTNET_ID].getAddress(),
            DogecoinAdapter: await bitcoinAdapters[DOGECOIN_MAINNET_ID].getAddress(),
            LitecoinAdapter: await bitcoinAdapters[LITECOIN_MAINNET_ID].getAddress(),
            BitcoinCashAdapter: await bitcoinAdapters[BITCOIN_CASH_MAINNET_ID].getAddress(),
=======
>>>>>>> 60545bf5
            NeutronTestnetAdapter: await neutronTestnetAdapter.getAddress(),
            JunoTestnetAdapter: await junoTestnetAdapter.getAddress(),
            CosmosHubMainnetAdapter: await cosmosHubMainnetAdapter.getAddress(),
        },
        chainIds: {
            NEAR_MAINNET: NEAR_MAINNET_ID,
            NEAR_TESTNET: NEAR_TESTNET_ID,
<<<<<<< HEAD
            BITCOIN_MAINNET: BITCOIN_MAINNET_ID,
            BITCOIN_TESTNET: BITCOIN_TESTNET_ID,
            DOGECOIN_MAINNET: DOGECOIN_MAINNET_ID,
            LITECOIN_MAINNET: LITECOIN_MAINNET_ID,
            BITCOIN_CASH_MAINNET: BITCOIN_CASH_MAINNET_ID,
=======
>>>>>>> 60545bf5
            NEUTRON_TESTNET: NEUTRON_TESTNET_ID,
            JUNO_TESTNET: JUNO_TESTNET_ID,
            COSMOS_HUB_MAINNET: COSMOS_HUB_MAINNET_ID,
        },
        supportedChains: supportedChains.map(id => id.toString()),
        initialResolvers: [deployer.address]
    };

    // Write deployment info to file
    const fs = require('fs');
    const path = require('path');
    const deploymentPath = path.join(__dirname, '..', 'fusion-plus-deployment.json');
    fs.writeFileSync(deploymentPath, JSON.stringify(deploymentInfo, null, 2));
    console.log(`\n💾 Deployment info saved to: ${deploymentPath}`);
    
    return deploymentInfo;
}

// Handle script execution
if (require.main === module) {
    main()
        .then(() => process.exit(0))
        .catch((error) => {
            console.error("❌ Deployment failed:", error);
            process.exit(1);
        });
}

module.exports = { main };<|MERGE_RESOLUTION|>--- conflicted
+++ resolved
@@ -11,14 +11,11 @@
     // Chain IDs for destination chains
     const NEAR_MAINNET_ID = 40001;
     const NEAR_TESTNET_ID = 40002;
-<<<<<<< HEAD
     const BITCOIN_MAINNET_ID = 40003;
     const BITCOIN_TESTNET_ID = 40004;
     const DOGECOIN_MAINNET_ID = 40005;
     const LITECOIN_MAINNET_ID = 40006;
     const BITCOIN_CASH_MAINNET_ID = 40007;
-=======
->>>>>>> 60545bf5
     
     // Cosmos chain IDs (following bounty specification)
     const NEUTRON_TESTNET_ID = 7001;
@@ -43,7 +40,6 @@
     await nearTestnetAdapter.waitForDeployment();
     console.log("✅ NEAR Testnet Adapter deployed to:", await nearTestnetAdapter.getAddress());
 
-<<<<<<< HEAD
     // Deploy Bitcoin adapters for each chain
     const BitcoinDestinationChain = await ethers.getContractFactory("BitcoinDestinationChain");
     const bitcoinAdapters = {};
@@ -63,8 +59,6 @@
         console.log(`✅ ${chain.name} Adapter deployed to:`, await adapter.getAddress());
     }
 
-=======
->>>>>>> 60545bf5
     console.log("\n📦 Step 2b: Deploying Cosmos Destination Chain Adapters...");
     
     // Deploy Neutron Testnet adapter
@@ -101,17 +95,6 @@
     await tx.wait();
     console.log("✅ NEAR Testnet adapter registered");
 
-<<<<<<< HEAD
-    // Register Bitcoin family adapters
-    console.log("📝 Registering Bitcoin family adapters...");
-    for (const chain of bitcoinChains) {
-        tx = await registry.registerChainAdapter(chain.id, await bitcoinAdapters[chain.id].getAddress());
-        await tx.wait();
-        console.log(`✅ ${chain.name} adapter registered`);
-    }
-
-=======
->>>>>>> 60545bf5
     // Register Cosmos adapters
     console.log("📝 Registering Neutron Testnet adapter...");
     tx = await registry.registerChainAdapter(NEUTRON_TESTNET_ID, await neutronTestnetAdapter.getAddress());
@@ -146,13 +129,6 @@
     console.log("🌐 NEAR Mainnet:", nearMainnetInfo.name, "- Active:", nearMainnetInfo.isActive);
     console.log("🌐 NEAR Testnet:", nearTestnetInfo.name, "- Active:", nearTestnetInfo.isActive);
     
-<<<<<<< HEAD
-    // Verify Bitcoin adapters
-    const bitcoinTestnetInfo = await registry.getChainInfo(BITCOIN_TESTNET_ID);
-    console.log("🌐 Bitcoin Testnet:", bitcoinTestnetInfo.name, "- Active:", bitcoinTestnetInfo.isActive);
-
-=======
->>>>>>> 60545bf5
     // Verify Cosmos adapters
     const neutronTestnetInfo = await registry.getChainInfo(NEUTRON_TESTNET_ID);
     const junoTestnetInfo = await registry.getChainInfo(JUNO_TESTNET_ID);
@@ -171,13 +147,6 @@
     console.log(`🏭 FusionPlusFactory: ${await factory.getAddress()}`);
     console.log(`🌐 NEAR Mainnet Adapter: ${await nearMainnetAdapter.getAddress()}`);
     console.log(`🌐 NEAR Testnet Adapter: ${await nearTestnetAdapter.getAddress()}`);
-<<<<<<< HEAD
-    console.log("🌐 Bitcoin Adapters:");
-    for (const chain of bitcoinChains) {
-        console.log(`   - ${chain.name}: ${await bitcoinAdapters[chain.id].getAddress()}`);
-    }
-=======
->>>>>>> 60545bf5
     console.log(`🌌 Neutron Testnet Adapter: ${await neutronTestnetAdapter.getAddress()}`);
     console.log(`🌌 Juno Testnet Adapter: ${await junoTestnetAdapter.getAddress()}`);
     console.log(`🌌 Cosmos Hub Mainnet Adapter: ${await cosmosHubMainnetAdapter.getAddress()}`);
@@ -203,14 +172,6 @@
             FusionPlusFactory: await factory.getAddress(),
             NearMainnetAdapter: await nearMainnetAdapter.getAddress(),
             NearTestnetAdapter: await nearTestnetAdapter.getAddress(),
-<<<<<<< HEAD
-            BitcoinMainnetAdapter: await bitcoinAdapters[BITCOIN_MAINNET_ID].getAddress(),
-            BitcoinTestnetAdapter: await bitcoinAdapters[BITCOIN_TESTNET_ID].getAddress(),
-            DogecoinAdapter: await bitcoinAdapters[DOGECOIN_MAINNET_ID].getAddress(),
-            LitecoinAdapter: await bitcoinAdapters[LITECOIN_MAINNET_ID].getAddress(),
-            BitcoinCashAdapter: await bitcoinAdapters[BITCOIN_CASH_MAINNET_ID].getAddress(),
-=======
->>>>>>> 60545bf5
             NeutronTestnetAdapter: await neutronTestnetAdapter.getAddress(),
             JunoTestnetAdapter: await junoTestnetAdapter.getAddress(),
             CosmosHubMainnetAdapter: await cosmosHubMainnetAdapter.getAddress(),
@@ -218,14 +179,6 @@
         chainIds: {
             NEAR_MAINNET: NEAR_MAINNET_ID,
             NEAR_TESTNET: NEAR_TESTNET_ID,
-<<<<<<< HEAD
-            BITCOIN_MAINNET: BITCOIN_MAINNET_ID,
-            BITCOIN_TESTNET: BITCOIN_TESTNET_ID,
-            DOGECOIN_MAINNET: DOGECOIN_MAINNET_ID,
-            LITECOIN_MAINNET: LITECOIN_MAINNET_ID,
-            BITCOIN_CASH_MAINNET: BITCOIN_CASH_MAINNET_ID,
-=======
->>>>>>> 60545bf5
             NEUTRON_TESTNET: NEUTRON_TESTNET_ID,
             JUNO_TESTNET: JUNO_TESTNET_ID,
             COSMOS_HUB_MAINNET: COSMOS_HUB_MAINNET_ID,
