--- conflicted
+++ resolved
@@ -10,10 +10,7 @@
     "deploy:mainnet": "hardhat run scripts/deploy.js --network mainnet",
     "demo": "hardhat run scripts/demo.js",
     "demo:sepolia": "hardhat run scripts/demo-sepolia.js --network sepolia",
-<<<<<<< HEAD
     "test:deployed": "hardhat run scripts/test-deployed.js --network sepolia",
-=======
->>>>>>> 6f9a1f9d
     "verify": "hardhat verify"
   },
   "dependencies": {
